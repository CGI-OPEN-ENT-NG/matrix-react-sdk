{
  "name": "matrix-react-sdk",
  "version": "1.5.2",
  "description": "SDK for matrix.org using React",
  "author": "matrix.org",
  "repository": {
    "type": "git",
    "url": "https://github.com/matrix-org/matrix-react-sdk"
  },
  "license": "Apache-2.0",
  "main": "lib/index.js",
  "files": [
    ".babelrc",
    ".eslintrc.js",
    "CHANGELOG.md",
    "CONTRIBUTING.rst",
    "LICENSE",
    "README.md",
    "code_style.md",
    "git-revision.txt",
    "header",
    "jenkins.sh",
    "karma.conf.js",
    "lib",
    "package.json",
    "release.sh",
    "scripts",
    "src",
    "test",
    "res"
  ],
  "bin": {
    "reskindex": "scripts/reskindex.js",
    "matrix-gen-i18n": "scripts/gen-i18n.js",
    "matrix-prune-i18n": "scripts/prune-i18n.js"
  },
  "scripts": {
    "reskindex": "node scripts/reskindex.js -h header",
    "reskindex:watch": "node scripts/reskindex.js -h header -w",
    "rethemendex": "res/css/rethemendex.sh",
    "i18n": "matrix-gen-i18n",
    "prunei18n": "matrix-prune-i18n",
    "diff-i18n": "cp src/i18n/strings/en_EN.json src/i18n/strings/en_EN_orig.json && ./scripts/gen-i18n.js && node scripts/compare-file.js src/i18n/strings/en_EN_orig.json src/i18n/strings/en_EN.json",
    "build": "yarn reskindex && yarn start:init",
    "build:watch": "babel src -w --skip-initial-build -d lib --source-maps --copy-files",
    "emoji-data-strip": "node scripts/emoji-data-strip.js",
    "start": "yarn start:init && yarn start:all",
    "start:all": "concurrently --kill-others-on-fail --prefix \"{time} [{name}]\" -n build,reskindex \"yarn build:watch\" \"yarn reskindex:watch\"",
    "start:init": "babel src -d lib --source-maps --copy-files",
    "lint": "eslint src/",
    "lintall": "eslint src/ test/",
    "lintwithexclusions": "eslint --max-warnings 0 --ignore-path .eslintignore.errorfiles src test",
    "stylelint": "stylelint 'res/css/**/*.scss'",
    "clean": "rimraf lib",
    "prepare": "yarn clean && yarn build && git rev-parse HEAD > git-revision.txt",
    "test": "karma start --single-run=true --browsers VectorChromeHeadless",
    "test-multi": "karma start"
  },
  "dependencies": {
    "babel-plugin-syntax-dynamic-import": "^6.18.0",
    "babel-runtime": "^6.26.0",
    "bluebird": "^3.5.0",
    "blueimp-canvas-to-blob": "^3.5.0",
    "browser-encrypt-attachment": "^0.3.0",
    "browser-request": "^0.3.3",
    "classnames": "^2.1.2",
    "commonmark": "^0.28.1",
    "counterpart": "^0.18.0",
    "diff-dom": "^4.1.3",
    "diff-match-patch": "^1.0.4",
    "emojibase-data": "^4.0.1",
    "emojibase-regex": "^3.0.0",
    "file-saver": "^1.3.3",
    "filesize": "3.5.6",
    "flux": "2.1.1",
    "focus-trap-react": "^3.0.5",
    "fuse.js": "^2.2.0",
    "gemini-scrollbar": "github:matrix-org/gemini-scrollbar#b302279",
    "gfm.css": "^1.1.1",
    "glob": "^5.0.14",
    "highlight.js": "^9.15.8",
    "is-ip": "^2.0.0",
    "isomorphic-fetch": "^2.2.1",
    "linkifyjs": "^2.1.6",
    "lodash": "^4.17.14",
    "lolex": "2.3.2",
<<<<<<< HEAD
    "matrix-js-sdk": "2.3.0",
=======
    "matrix-js-sdk": "2.3.1",
>>>>>>> 3f316664
    "optimist": "^0.6.1",
    "pako": "^1.0.5",
    "png-chunks-extract": "^1.0.0",
    "prop-types": "^15.5.8",
    "qrcode-react": "^0.1.16",
    "qs": "^6.6.0",
    "querystring": "^0.2.0",
    "react": "^15.6.0",
    "react-addons-css-transition-group": "15.3.2",
    "react-beautiful-dnd": "^4.0.1",
    "react-dom": "^15.6.0",
    "react-gemini-scrollbar": "github:matrix-org/react-gemini-scrollbar#5e97aef",
    "resize-observer-polyfill": "^1.5.0",
    "sanitize-html": "^1.18.4",
    "slate": "^0.41.2",
    "slate-html-serializer": "^0.6.1",
    "slate-md-serializer": "github:matrix-org/slate-md-serializer#f7c4ad3",
    "slate-react": "^0.18.10",
    "text-encoding-utf-8": "^1.0.1",
    "url": "^0.11.0",
    "velocity-animate": "^1.5.2",
    "whatwg-fetch": "^1.1.1",
    "zxcvbn": "^4.4.2"
  },
  "devDependencies": {
    "babel-cli": "^6.26.0",
    "babel-core": "^6.26.3",
    "babel-eslint": "^10.0.1",
    "babel-loader": "^7.1.5",
    "babel-plugin-add-module-exports": "^0.2.1",
    "babel-plugin-transform-async-to-bluebird": "^1.1.1",
    "babel-plugin-transform-builtin-extend": "^1.1.2",
    "babel-plugin-transform-class-properties": "^6.24.1",
    "babel-plugin-transform-object-rest-spread": "^6.26.0",
    "babel-plugin-transform-runtime": "^6.23.0",
    "babel-polyfill": "^6.26.0",
    "babel-preset-es2015": "^6.24.1",
    "babel-preset-es2016": "^6.24.1",
    "babel-preset-es2017": "^6.24.1",
    "babel-preset-react": "^6.24.1",
    "chokidar": "^2.1.2",
    "concurrently": "^4.0.1",
    "eslint": "^5.12.0",
    "eslint-config-google": "^0.7.1",
    "eslint-plugin-babel": "^5.2.1",
    "eslint-plugin-flowtype": "^2.30.0",
    "eslint-plugin-react": "^7.7.0",
    "estree-walker": "^0.5.0",
    "expect": "^24.1.0",
    "file-loader": "^3.0.1",
    "flow-parser": "^0.57.3",
    "jest-mock": "^23.2.0",
    "karma": "^4.0.1",
    "karma-chrome-launcher": "^2.2.0",
    "karma-cli": "^1.0.1",
    "karma-logcapture-reporter": "0.0.1",
    "karma-mocha": "^1.3.0",
    "karma-sourcemap-loader": "^0.3.7",
    "karma-spec-reporter": "^0.0.31",
    "karma-summary-reporter": "^1.5.1",
    "karma-webpack": "^4.0.0-beta.0",
    "matrix-mock-request": "^1.2.3",
    "matrix-react-test-utils": "^0.1.1",
    "mocha": "^5.0.5",
    "react-addons-test-utils": "^15.4.0",
    "require-json": "0.0.1",
    "rimraf": "^2.4.3",
    "sinon": "^5.0.7",
    "source-map-loader": "^0.2.3",
    "stylelint": "^9.10.1",
    "stylelint-config-standard": "^18.2.0",
    "stylelint-scss": "^3.9.0",
    "walk": "^2.3.9",
    "webpack": "^4.20.2",
    "webpack-cli": "^3.1.1"
  }
}<|MERGE_RESOLUTION|>--- conflicted
+++ resolved
@@ -84,11 +84,7 @@
     "linkifyjs": "^2.1.6",
     "lodash": "^4.17.14",
     "lolex": "2.3.2",
-<<<<<<< HEAD
-    "matrix-js-sdk": "2.3.0",
-=======
     "matrix-js-sdk": "2.3.1",
->>>>>>> 3f316664
     "optimist": "^0.6.1",
     "pako": "^1.0.5",
     "png-chunks-extract": "^1.0.0",
