/*
Copyright 2016 OpenMarket Ltd

Licensed under the Apache License, Version 2.0 (the "License");
you may not use this file except in compliance with the License.
You may obtain a copy of the License at

    http://www.apache.org/licenses/LICENSE-2.0

Unless required by applicable law or agreed to in writing, software
distributed under the License is distributed on an "AS IS" BASIS,
WITHOUT WARRANTIES OR CONDITIONS OF ANY KIND, either express or implied.
See the License for the specific language governing permissions and
limitations under the License.
*/

import MatrixClientPeg from './MatrixClientPeg';
import MultiInviter from '../../../utils/MultiInviter';

const emailRegex = /^\S+@\S+\.\S+$/;

export function getAddressType(inputText) {
    const isEmailAddress = /^\S+@\S+\.\S+$/.test(inputText);
    const isMatrixId = inputText[0] === '@' && inputText.indexOf(":") > 0;

    // sanity check the input for user IDs
    if (isEmailAddress) {
        return 'email';
    } else if (isMatrixId) {
        return 'mx';
    } else {
        return null;
    }
}

export function inviteToRoom(roomId, addr) {
    const addrType = getAddressType(addr);

    if (addrType == 'email') {
        return MatrixClientPeg.get().inviteByEmail(roomId, addr);
    } else if (addrType == 'mx') {
        return MatrixClientPeg.get().invite(roomId, addr);
    } else {
        throw new Error('Unsupported address');
    }
}

<<<<<<< HEAD
/**
 * Invites multiple addresses to a room
 * Simpler interface to utils/MultiInviter but with
 * no option to cancel.
 *
 * @param {roomId} The ID of the room to invite to
 * @param {array} Array of strings of addresses to invite. May be matrix IDs or 3pids.
 * @returns Promise
 */
export function inviteMultipleToRoom(roomId, addrs) {
    this.inviter = new MultiInviter(roomId);
    return inviter.invite(addrs);
=======
export function isValidAddress(addr) {
    // Check if the addr is a valid type
    var addrType = this.getAddressType(addr);
    if (addrType === "mx") {
        let user = MatrixClientPeg.get().getUser(addr);
        if (user) {
            return true;
        } else {
            return false;
        }
    } else if (addrType === "email") {
        return true;
    } else {
        return false;
    }
>>>>>>> 2db8f4ae
}<|MERGE_RESOLUTION|>--- conflicted
+++ resolved
@@ -45,7 +45,6 @@
     }
 }
 
-<<<<<<< HEAD
 /**
  * Invites multiple addresses to a room
  * Simpler interface to utils/MultiInviter but with
@@ -58,7 +57,7 @@
 export function inviteMultipleToRoom(roomId, addrs) {
     this.inviter = new MultiInviter(roomId);
     return inviter.invite(addrs);
-=======
+
 export function isValidAddress(addr) {
     // Check if the addr is a valid type
     var addrType = this.getAddressType(addr);
@@ -74,5 +73,4 @@
     } else {
         return false;
     }
->>>>>>> 2db8f4ae
 }