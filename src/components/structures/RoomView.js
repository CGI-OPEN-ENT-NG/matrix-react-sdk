--- conflicted
+++ resolved
@@ -1188,15 +1188,11 @@
     onCancelClick: function() {
         console.log("updateTint from onCancelClick");
         this.updateTint();
-<<<<<<< HEAD
         this.setState({
             editingRoomSettings: false,
             forwardingMessage: null,
         });
-=======
-        this.setState({editingRoomSettings: false});
         dis.dispatch({action: 'focus_composer'});
->>>>>>> 1347d9fa
     },
 
     onLeaveClick: function() {
