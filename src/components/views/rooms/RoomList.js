--- conflicted
+++ resolved
@@ -298,19 +298,11 @@
 
     // Update which rooms and users should appear according to which tags are selected
     updateVisibleRooms: function() {
-<<<<<<< HEAD
-        const selectedTags = FilterStore.getSelectedTags();
-
-        let visibleGroupRooms = [];
+        const selectedTags = TagOrderStore.getSelectedTags();
+        const visibleGroupRooms = [];
         selectedTags.forEach((tag) => {
-            visibleGroupRooms = visibleGroupRooms.concat(
-                this._visibleRoomsForGroup[tag] || [],
-=======
-        this._visibleRooms = [];
-        TagOrderStore.getSelectedTags().forEach((tag) => {
             (this._visibleRoomsForGroup[tag] || []).forEach(
-                (roomId) => this._visibleRooms.push(roomId),
->>>>>>> 55bfff24
+                (roomId) => visibleGroupRooms.push(roomId),
             );
         });
 
@@ -333,11 +325,7 @@
         }
 
         this.setState({
-<<<<<<< HEAD
             selectedTags,
-=======
-            selectedTags: TagOrderStore.getSelectedTags(),
->>>>>>> 55bfff24
         }, () => {
             this.refreshRoomList();
         });
@@ -389,15 +377,6 @@
                      (me.membership === "leave" && me.events.member.getSender() !== me.events.member.getStateKey())) {
                 // Used to split rooms via tags
                 const tagNames = Object.keys(room.tags);
-
-<<<<<<< HEAD
-=======
-                // Apply TagPanel filtering, derived from TagOrderStore
-                if (!this.isRoomInSelectedTags(room)) {
-                    return;
-                }
-
->>>>>>> 55bfff24
                 if (tagNames.length) {
                     for (let i = 0; i < tagNames.length; i++) {
                         const tagName = tagNames[i];
