--- conflicted
+++ resolved
@@ -72,15 +72,11 @@
             // is also called from the saving code so we must return the correct value here
             // if we have it (although this could race if the user saves before we load whether
             // the room is published or not).
-<<<<<<< HEAD
-            isRoomPublished: this._originalIsRoomPublished,
-            scalar_token: null,
-            scalar_error: null,
-=======
             // Default to false if it's undefined, otherwise react complains about changing
             // components from uncontrolled to controlled
             isRoomPublished: this._originalIsRoomPublished || false,
->>>>>>> 0351ab0a
+            scalar_token: null,
+            scalar_error: null,
         };
     },
 
