/*
Copyright 2017 Vector Creations Ltd
Copyright 2018 New Vector Ltd

Licensed under the Apache License, Version 2.0 (the "License");
you may not use this file except in compliance with the License.
You may obtain a copy of the License at

    http://www.apache.org/licenses/LICENSE-2.0

Unless required by applicable law or agreed to in writing, software
distributed under the License is distributed on an "AS IS" BASIS,
WITHOUT WARRANTIES OR CONDITIONS OF ANY KIND, either express or implied.
See the License for the specific language governing permissions and
limitations under the License.
*/

import MatrixClientPeg from '../MatrixClientPeg';
import SdkConfig from "../SdkConfig";
import dis from '../dispatcher';
import * as url from "url";
<<<<<<< HEAD
import WidgetEchoStore from '../stores/WidgetEchoStore';

// How long we wait for the state event echo to come back from the server
// before waitFor[Room/User]Widget rejects its promise
const WIDGET_WAIT_TIME = 20000;
=======
import SettingsStore from "../settings/SettingsStore";

/**
 * Encodes a URI according to a set of template variables. Variables will be
 * passed through encodeURIComponent.
 * @param {string} pathTemplate The path with template variables e.g. '/foo/$bar'.
 * @param {Object} variables The key/value pairs to replace the template
 * variables with. E.g. { '$bar': 'baz' }.
 * @return {string} The result of replacing all template variables e.g. '/foo/baz'.
 */
function encodeUri(pathTemplate, variables) {
    for (const key in variables) {
        if (!variables.hasOwnProperty(key)) {
            continue;
        }
        pathTemplate = pathTemplate.replace(
            key, encodeURIComponent(variables[key]),
        );
    }
    return pathTemplate;
}
>>>>>>> 0a432dfb

export default class WidgetUtils {
    /* Returns true if user is able to send state events to modify widgets in this room
     * (Does not apply to non-room-based / user widgets)
     * @param roomId -- The ID of the room to check
     * @return Boolean -- true if the user can modify widgets in this room
     * @throws Error -- specifies the error reason
     */
    static canUserModifyWidgets(roomId) {
        if (!roomId) {
            console.warn('No room ID specified');
            return false;
        }

        const client = MatrixClientPeg.get();
        if (!client) {
            console.warn('User must be be logged in');
            return false;
        }

        const room = client.getRoom(roomId);
        if (!room) {
            console.warn(`Room ID ${roomId} is not recognised`);
            return false;
        }

        const me = client.credentials.userId;
        if (!me) {
            console.warn('Failed to get user ID');
            return false;
        }

        const member = room.getMember(me);
        if (!member || member.membership !== "join") {
            console.warn(`User ${me} is not in room ${roomId}`);
            return false;
        }

        return room.currentState.maySendStateEvent('im.vector.modular.widgets', me);
    }

    /**
     * Returns true if specified url is a scalar URL, typically https://scalar.vector.im/api
     * @param  {[type]}  testUrlString URL to check
     * @return {Boolean} True if specified URL is a scalar URL
     */
    static isScalarUrl(testUrlString) {
        if (!testUrlString) {
            console.error('Scalar URL check failed. No URL specified');
            return false;
        }

        const testUrl = url.parse(testUrlString);

        let scalarUrls = SdkConfig.get().integrations_widgets_urls;
        if (!scalarUrls || scalarUrls.length === 0) {
            scalarUrls = [SdkConfig.get().integrations_rest_url];
        }

        for (let i = 0; i < scalarUrls.length; i++) {
            const scalarUrl = url.parse(scalarUrls[i]);
            if (testUrl && scalarUrl) {
                if (
                    testUrl.protocol === scalarUrl.protocol &&
                    testUrl.host === scalarUrl.host &&
                    testUrl.pathname.startsWith(scalarUrl.pathname)
                ) {
                    return true;
                }
            }
        }
        return false;
    }

    /**
     * Returns a promise that resolves when a widget with the given
     * ID has been added as a user widget (ie. the accountData event
     * arrives) or rejects after a timeout
     *
     * @param {string} widgetId The ID of the widget to wait for
     * @param {boolean} add True to wait for the widget to be added,
     *     false to wait for it to be deleted.
     * @returns {Promise} that resolves when the widget is in the
     *     requested state according to the `add` param
     */
    static waitForUserWidget(widgetId, add) {
        return new Promise((resolve, reject) => {
            // Tests an account data event, returning true if it's in the state
            // we're waiting for it to be in
            function eventInIntendedState(ev) {
                if (!ev || !ev.getContent()) return false;
                if (add) {
                    return ev.getContent()[widgetId] !== undefined;
                } else {
                    return ev.getContent()[widgetId] === undefined;
                }
            }

            const startingAccountDataEvent = MatrixClientPeg.get().getAccountData('m.widgets');
            if (eventInIntendedState(startingAccountDataEvent)) {
                resolve();
                return;
            }

            function onAccountData(ev) {
                const currentAccountDataEvent = MatrixClientPeg.get().getAccountData('m.widgets');
                if (eventInIntendedState(currentAccountDataEvent)) {
                    MatrixClientPeg.get().removeListener('accountData', onAccountData);
                    clearTimeout(timerId);
                    resolve();
                }
            }
            const timerId = setTimeout(() => {
                MatrixClientPeg.get().removeListener('accountData', onAccountData);
                reject(new Error("Timed out waiting for widget ID " + widgetId + " to appear"));
            }, WIDGET_WAIT_TIME);
            MatrixClientPeg.get().on('accountData', onAccountData);
        });
    }

    /**
     * Returns a promise that resolves when a widget with the given
     * ID has been added as a room widget in the given room (ie. the
     * room state event arrives) or rejects after a timeout
     *
     * @param {string} widgetId The ID of the widget to wait for
     * @param {string} roomId The ID of the room to wait for the widget in
     * @param {boolean} add True to wait for the widget to be added,
     *     false to wait for it to be deleted.
     * @returns {Promise} that resolves when the widget is in the
     *     requested state according to the `add` param
     */
    static waitForRoomWidget(widgetId, roomId, add) {
        return new Promise((resolve, reject) => {
            // Tests a list of state events, returning true if it's in the state
            // we're waiting for it to be in
            function eventsInIntendedState(evList) {
                const widgetPresent = evList.some((ev) => {
                    return ev.getContent() && ev.getContent()['id'] === widgetId;
                });
                if (add) {
                    return widgetPresent;
                } else {
                    return !widgetPresent;
                }
            }

            const room = MatrixClientPeg.get().getRoom(roomId);
            const startingWidgetEvents = room.currentState.getStateEvents('im.vector.modular.widgets');
            if (eventsInIntendedState(startingWidgetEvents)) {
                resolve();
                return;
            }

            function onRoomStateEvents(ev) {
                if (ev.getRoomId() !== roomId) return;

                const currentWidgetEvents = room.currentState.getStateEvents('im.vector.modular.widgets');

                if (eventsInIntendedState(currentWidgetEvents)) {
                    MatrixClientPeg.get().removeListener('RoomState.events', onRoomStateEvents);
                    clearTimeout(timerId);
                    resolve();
                }
            }
            const timerId = setTimeout(() => {
                MatrixClientPeg.get().removeListener('RoomState.events', onRoomStateEvents);
                reject(new Error("Timed out waiting for widget ID " + widgetId + " to appear"));
            }, WIDGET_WAIT_TIME);
            MatrixClientPeg.get().on('RoomState.events', onRoomStateEvents);
        });
    }

    static setUserWidget(widgetId, widgetType, widgetUrl, widgetName, widgetData) {
        const content = {
            type: widgetType,
            url: widgetUrl,
            name: widgetName,
            data: widgetData,
        };

        const client = MatrixClientPeg.get();
        const userWidgets = WidgetUtils.getUserWidgets();

        // Delete existing widget with ID
        try {
            delete userWidgets[widgetId];
        } catch (e) {
            console.error(`$widgetId is non-configurable`);
        }

        const addingWidget = Boolean(widgetUrl);

        // Add new widget / update
        if (addingWidget) {
            userWidgets[widgetId] = {
                content: content,
                sender: client.getUserId(),
                state_key: widgetId,
                type: 'm.widget',
                id: widgetId,
            };
        }

        // This starts listening for when the echo comes back from the server
        // since the widget won't appear added until this happens. If we don't
        // wait for this, the action will complete but if the user is fast enough,
        // the widget still won't actually be there.
        return client.setAccountData('m.widgets', userWidgets).then(() => {
            return WidgetUtils.waitForUserWidget(widgetId, addingWidget);
        }).then(() => {
            dis.dispatch({ action: "user_widget_updated" });
        });
    }

    static setRoomWidget(roomId, widgetId, widgetType, widgetUrl, widgetName, widgetData) {
        let content;

        const addingWidget = Boolean(widgetUrl);

        if (addingWidget) {
            content = {
                type: widgetType,
                url: widgetUrl,
                name: widgetName,
                data: widgetData,
            };
        } else {
            content = {};
        }

        WidgetEchoStore.setRoomWidgetEcho(roomId, widgetId, content);

        const client = MatrixClientPeg.get();
        // TODO - Room widgets need to be moved to 'm.widget' state events
        // https://docs.google.com/document/d/1uPF7XWY_dXTKVKV7jZQ2KmsI19wn9-kFRgQ1tFQP7wQ/edit?usp=sharing
        return client.sendStateEvent(roomId, "im.vector.modular.widgets", content, widgetId).then(() => {
            return WidgetUtils.waitForRoomWidget(widgetId, roomId, addingWidget);
        }).finally(() => {
            WidgetEchoStore.removeRoomWidgetEcho(roomId, widgetId);
        });
    }

    /**
     * Get room specific widgets
     * @param  {object} room The room to get widgets force
     * @return {[object]} Array containing current / active room widgets
     */
    static getRoomWidgets(room) {
        const appsStateEvents = room.currentState.getStateEvents('im.vector.modular.widgets');
        if (!appsStateEvents) {
            return [];
        }

        return appsStateEvents.filter((ev) => {
            return ev.getContent().type && ev.getContent().url;
        });
    }

    /**
     * Get user specific widgets (not linked to a specific room)
     * @return {object} Event content object containing current / active user widgets
     */
    static getUserWidgets() {
        const client = MatrixClientPeg.get();
        if (!client) {
            throw new Error('User not logged in');
        }
        const userWidgets = client.getAccountData('m.widgets');
        if (userWidgets && userWidgets.getContent()) {
            return userWidgets.getContent();
        }
        return {};
    }

    /**
     * Get user specific widgets (not linked to a specific room) as an array
     * @return {[object]} Array containing current / active user widgets
     */
    static getUserWidgetsArray() {
        return Object.values(WidgetUtils.getUserWidgets());
    }

    /**
     * Get active stickerpicker widgets (stickerpickers are user widgets by nature)
     * @return {[object]} Array containing current / active stickerpicker widgets
     */
    static getStickerpickerWidgets() {
        const widgets = WidgetUtils.getUserWidgetsArray();
        return widgets.filter((widget) => widget.content && widget.content.type === "m.stickerpicker");
    }

    /**
     * Remove all stickerpicker widgets (stickerpickers are user widgets by nature)
     * @return {Promise} Resolves on account data updated
     */
    static removeStickerpickerWidgets() {
        const client = MatrixClientPeg.get();
        if (!client) {
            throw new Error('User not logged in');
        }
        const userWidgets = client.getAccountData('m.widgets').getContent() || {};
        Object.entries(userWidgets).forEach(([key, widget]) => {
            if (widget.content && widget.content.type === 'm.stickerpicker') {
                delete userWidgets[key];
            }
        });
        return client.setAccountData('m.widgets', userWidgets);
    }

    static makeAppConfig(appId, app, sender, roomId) {
        const myUserId = MatrixClientPeg.get().credentials.userId;
        const user = MatrixClientPeg.get().getUser(myUserId);
        const params = {
            '$matrix_user_id': myUserId,
            '$matrix_room_id': roomId,
            '$matrix_display_name': user ? user.displayName : myUserId,
            '$matrix_avatar_url': user ? MatrixClientPeg.get().mxcUrlToHttp(user.avatarUrl) : '',

            // TODO: Namespace themes through some standard
            '$theme': SettingsStore.getValue("theme"),
        };

        app.id = appId;
        app.name = app.name || app.type;

        if (app.data) {
            Object.keys(app.data).forEach((key) => {
                params['$' + key] = app.data[key];
            });

            app.waitForIframeLoad = (app.data.waitForIframeLoad === 'false' ? false : true);
        }

        app.url = encodeUri(app.url, params);
        app.creatorUserId = (sender && sender.userId) ? sender.userId : null;

        return app;
    }

    static getCapWhitelistForAppTypeInRoomId(appType, roomId) {
        const enableScreenshots = SettingsStore.getValue("enableWidgetScreenshots", roomId);

        const capWhitelist = enableScreenshots ? ["m.capability.screenshot"] : [];

        // Obviously anyone that can add a widget can claim it's a jitsi widget,
        // so this doesn't really offer much over the set of domains we load
        // widgets from at all, but it probably makes sense for sanity.
        if (appType == 'jitsi') capWhitelist.push("m.always_on_screen");

        return capWhitelist;
    }
}<|MERGE_RESOLUTION|>--- conflicted
+++ resolved
@@ -19,13 +19,11 @@
 import SdkConfig from "../SdkConfig";
 import dis from '../dispatcher';
 import * as url from "url";
-<<<<<<< HEAD
 import WidgetEchoStore from '../stores/WidgetEchoStore';
 
 // How long we wait for the state event echo to come back from the server
 // before waitFor[Room/User]Widget rejects its promise
 const WIDGET_WAIT_TIME = 20000;
-=======
 import SettingsStore from "../settings/SettingsStore";
 
 /**
@@ -47,7 +45,6 @@
     }
     return pathTemplate;
 }
->>>>>>> 0a432dfb
 
 export default class WidgetUtils {
     /* Returns true if user is able to send state events to modify widgets in this room
